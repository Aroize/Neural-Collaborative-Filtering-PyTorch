from hparams.utils import Hparam
import math

"""
As NeuMF config consists of two configs:
* GMF config
* MLP config
It is really easy to fail and forgot to change one of parameters
in config, while tuning hyperparameters
As each model contains both unique values and common, we can create
three configs, using single lines of data in config (with no repetition)
"""
def generate_neu_mf_config(config_path):
    config = Hparam(config_path)
    gmf_config = config.gmf
    mlp_config = config.mlp
    neu_mf_config = config.neu_mf
    
    for k,v in mlp_config.items():
        setattr(neu_mf_config, k, v)
    for k,v in gmf_config.items():
        setattr(neu_mf_config, k, v)
    
    configs = [gmf_config, mlp_config, neu_mf_config]
    for conf in configs:
        conf.user_count = config.user_count
        conf.item_count = config.item_count
    return configs


<<<<<<< HEAD
=======
"""
NDCG@K - Normalized Discounted Cumulative Gain at K

$ DCG@K = \sum_{i = 1}^{N} \frac{rel_i}{log_2(i + 1)} $
$ NDCG@K = \frac{DCG@K}{IDCG@K} $

:param: predictions - list of tuples (label, score)
:param: test_items - set of labels, representing real items in test sample
:param: topK - take this count of predictions and calculate metrics
"""
def ndcg(test_items, predictions, topK):
    assert len(test_items) > 0, "Set of items must be not empty"
    assert len(predictions) >= topK, "Count of predictions must be greater than K value"
    topK_predictions = sorted(predictions, key=lambda x: x[1])[:topK]
    dcg_score = 0.0
    for index, data in enumerate(topK_predictions, 1):
        label, score = data
        if label in test_items:
            dcg_score += (1.0 / math.log(index + 1, 2))
    ideal_count = min(topK, len(test_items))
    ideal_score = 0.0
    for index in range(ideal_count):
        ideal_score += (1.0 / math.log(index + 2, 2))
    return float(dcg_score) / ideal_score


>>>>>>> 52475771
if __name__ == '__main__':
    import sys
    config_path = sys.argv[1]
    gmf, mlp, neu = generate_neu_mf_config(config_path)
    print('GMF config ', gmf)
    print('MLP config ', mlp)
    print('NeuMF config', neu)
    
    <|MERGE_RESOLUTION|>--- conflicted
+++ resolved
@@ -28,8 +28,6 @@
     return configs
 
 
-<<<<<<< HEAD
-=======
 """
 NDCG@K - Normalized Discounted Cumulative Gain at K
 
@@ -56,7 +54,6 @@
     return float(dcg_score) / ideal_score
 
 
->>>>>>> 52475771
 if __name__ == '__main__':
     import sys
     config_path = sys.argv[1]
